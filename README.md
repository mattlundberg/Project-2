<<<<<<< HEAD
# Project-2 
=======
# Project 2
>>>>>>> 17fbedbe
## Slack Channel
Join our Slack channel for project discussions and updates:
- Channel: #404-not-found
- Link: [404 Not Found](https://aiptwestnovem-cki2893.slack.com/archives/C089LSTUQER)

## Team Members
- Tiffany Jimenez
- Sam Lara
- Matthew Lundberg
- Jason Smoody
- Erin, Spencer-Priebe 

<<<<<<< HEAD
 ## Todo List
 [Git Project Board](LINK HERE)
 
 ## Project Milestones
=======
## Todo List
[Git Project Board](LINK HERE)

## Project Milestones
>>>>>>> 17fbedbe

| Milestone | Due Date | Status |
|----------|----------|----------|
| Project Ideation | TBD | In Progress |
| Git Project Creation | TBD | To Do |
| Data Fetching | TBD | In Progress |
| Data Exploration | TBD | To Do |
| Data Transformation | TBD | To Do |
| Data Analysis | TBD | To Do |
| Testing | Ad Hoc | In Progress |
| Create Documentation | TBD | To Do |
| Create Presentation | TBD | To Do |

## Proposal
TBD

## Slide Deck
TBD

## Data sets
Here is the link to get the airline delayed/cancelled data https://www.transtats.bts.gov/DL_SelectFields.aspx?gnoyr_VQ=FGJ&QO_fu146_anzr=b0-gvzr

# Program Information 
## Program Information
- TBD

### Programming Languages
- Python 3.x

### Required Libraries/Dependencies
- requests>=2.31.0
- pandas>=2.1.0
- python-dotenv>=1.0.0
- pytest>=7.4.0
- openpyxl>=3.1.2 (for Excel support)

### Development Environment
- Python 3.x
- Git for version control
- Virtual environment (recommended)

### Project Structure
```
project/
├── src/
│   ├── __init__.py
│   ├── helperclasses.py    # Data fetching classes
│   ├── modelhelper.py      # Machine learning helper
│   └── config.py          # Configuration management
├── test/
│   ├── __init__.py
│   ├── test_helperclasses.py
│   └── test_modelhelper.py
├── data/                  # Directory for downloaded data
├── .env                   # Environment variables
├── .gitignore
├── requirements.txt
└── README.md
```

### Data Fetching Classes

#### DataFetcherAPI
A class for fetching and processing data from APIs with built-in error handling, rate limiting, and data validation.

Features:
- Rate limiting support
- Automatic retry logic
- Multiple response formats (JSON, DataFrame, List)
- Pagination support
- File saving capabilities
- Request statistics tracking

Example usage:
```python
from src.helperclasses import DataFetcherAPI

# Initialize the fetcher
fetcher = DataFetcherAPI(
    base_url='https://api.example.com',
    api_key='your_api_key',
    rate_limit=60
)

# Fetch data
data = fetcher.fetch_data(
    endpoint='users',
    response_format='dataframe'
)

# Save to file
fetcher.save_to_file(data, 'users.csv', format='csv')
```

#### DataFetcherCurl
A class for fetching data using cURL commands with built-in error handling and rate limiting.

Features:
- Execute cURL commands with retry logic
- Support for various output formats
- File download capabilities
- Rate limiting
- Comprehensive error handling
- Request statistics tracking

Example usage:
```python
from src.helperclasses import DataFetcherCurl

# Initialize the fetcher
fetcher = DataFetcherCurl(
    output_dir='data',
    rate_limit=60
)

# Fetch data using cURL
data = fetcher.fetch_data(
    curl_command='curl -H "Authorization: Bearer token" https://api.example.com/data',
    output_format='json'
)

# Download a file
file_path = fetcher.fetch_file(
    curl_command='curl https://example.com/file.zip',
    output_file='file.zip'
)
```

### Overview and Analysis
#### Proposal
TBD
<|MERGE_RESOLUTION|>--- conflicted
+++ resolved
@@ -1,8 +1,4 @@
-<<<<<<< HEAD
 # Project-2 
-=======
-# Project 2
->>>>>>> 17fbedbe
 ## Slack Channel
 Join our Slack channel for project discussions and updates:
 - Channel: #404-not-found
@@ -15,17 +11,11 @@
 - Jason Smoody
 - Erin, Spencer-Priebe 
 
-<<<<<<< HEAD
  ## Todo List
  [Git Project Board](LINK HERE)
  
  ## Project Milestones
-=======
-## Todo List
-[Git Project Board](LINK HERE)
 
-## Project Milestones
->>>>>>> 17fbedbe
 
 | Milestone | Due Date | Status |
 |----------|----------|----------|
